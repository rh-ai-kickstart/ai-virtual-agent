import { Agent, NewAgent } from '@/routes/config/agents';
import { Model, ToolGroup, ToolAssociationInfo, LSKnowledgeBase, samplingStrategy } from '@/types';
import {
  ActionGroup,
  Button,
  Form,
  FormGroup,
  FormHelperText,
  FormSelect,
  FormSelectOption,
  TextArea,
  TextInput,
  Accordion,
  AccordionItem,
  AccordionToggle,
  AccordionContent,
  Tooltip,
  Slider,
  SliderOnChangeEvent,
} from '@patternfly/react-core';
import { useForm } from '@tanstack/react-form';
import { Fragment, useMemo, useState } from 'react';
import { CustomSelectOptionProps, MultiSelect } from './multi-select';
import { PaperPlaneIcon } from '@patternfly/react-icons';
import React from 'react';
import FormFieldSlider from './FormFieldSlider';
import { parameterFields } from '../config/samplingParametersConfig';

interface ModelsFieldProps {
  models: Model[];
  isLoadingModels: boolean;
  modelsError: Error | null;
}

interface KnowledgeBasesFieldProps {
  knowledgeBases: LSKnowledgeBase[];
  isLoadingKnowledgeBases: boolean;
  knowledgeBasesError: Error | null;
}

interface ToolsFieldProps {
  tools: ToolGroup[];
  isLoadingTools: boolean;
  toolsError: Error | null;
}

interface ShieldsFieldProps {
  shields: Array<{ identifier: string; name?: string }>;
  isLoadingShields: boolean;
  shieldsError: Error | null;
}

interface AgentFormProps {
  defaultAgentProps?: Agent | undefined;
  modelsProps: ModelsFieldProps;
  knowledgeBasesProps: KnowledgeBasesFieldProps;
  toolsProps: ToolsFieldProps;
  shieldsProps: ShieldsFieldProps;
  onSubmit: (values: NewAgent) => void;
  isSubmitting: boolean;
  onCancel: () => void;
}

// Form interface for internal form state (user-friendly)
interface AgentFormData {
  name: string;
  model_name: string;
  prompt: string;
  knowledge_base_ids: string[];
  tool_ids: string[]; // Internal form uses tool IDs for easier UI handling
<<<<<<< HEAD
  sampling_strategy: samplingStrategy;
  temperature: number;
  top_p: number;
  top_k: number;
  max_tokens: number;
  repetition_penalty: number;
  samplingAccordionExpanded: boolean; // Added for accordion state
=======
  input_shields: string; // Single selection for form UI
  output_shields: string; // Single selection for form UI
>>>>>>> 7309ba3d
}

// Helper functions to convert between formats
const convertAgentToFormData = (agent: Agent | undefined): AgentFormData => {
  if (!agent) {
    return {
      name: '',
      model_name: '',
      prompt: '',
      knowledge_base_ids: [],
      tool_ids: [],
<<<<<<< HEAD
      sampling_strategy: 'greedy',
      temperature: 0.1,
      top_p: 0.95,
      top_k: 40,
      max_tokens: 512,
      repetition_penalty: 0.0,
      samplingAccordionExpanded: false, // Initialize accordion state
=======
      input_shields: '',
      output_shields: '',
>>>>>>> 7309ba3d
    };
  }

  // Convert ToolAssociationInfo array to tool_ids array for form
  const tool_ids = agent.tools.map((tool) => tool.toolgroup_id);

  return {
    name: agent.name,
    model_name: agent.model_name,
    prompt: agent.prompt,
    knowledge_base_ids: agent.knowledge_base_ids,
    tool_ids,
<<<<<<< HEAD
    sampling_strategy: agent.sampling_strategy ?? 'greedy',
    temperature: agent.temperature ?? 0.0,
    top_p: agent.top_p ?? 0.95,
    top_k: agent.top_k ?? 40,
    max_tokens: agent.max_tokens ?? 512,
    repetition_penalty: agent.repetition_penalty ?? 0.0,
    samplingAccordionExpanded: false, // Initialize accordion state
=======
    input_shields: agent.input_shields?.[0] || '', // Take first shield or empty string
    output_shields: agent.output_shields?.[0] || '', // Take first shield or empty string
>>>>>>> 7309ba3d
  };
};

const convertFormDataToAgent = (formData: AgentFormData, tools: ToolGroup[]): NewAgent => {
  // Convert tool_ids back to ToolAssociationInfo array
  const toolAssociations: ToolAssociationInfo[] = formData.tool_ids.map((toolId) => {
    const tool = tools.find((t) => t.toolgroup_id === toolId);
    if (!tool) {
      throw new Error(`Tool with toolgroup_id ${toolId} not found`);
    }
    return {
      toolgroup_id: tool.toolgroup_id,
    };
  });

  // Only include knowledge bases if RAG tool is selected
  const hasRAGTool = formData.tool_ids.includes('builtin::rag');
  const knowledge_base_ids = hasRAGTool ? formData.knowledge_base_ids : [];

  return {
    name: formData.name,
    model_name: formData.model_name,
    prompt: formData.prompt,
    knowledge_base_ids,
    tools: toolAssociations,
<<<<<<< HEAD
    sampling_strategy: formData.sampling_strategy,
    temperature: formData.temperature,
    top_p: formData.top_p,
    top_k: formData.top_k,
    max_tokens: formData.max_tokens,
    repetition_penalty: formData.repetition_penalty,
=======
    input_shields: formData.input_shields ? [formData.input_shields] : [], // Convert to array
    output_shields: formData.output_shields ? [formData.output_shields] : [], // Convert to array
>>>>>>> 7309ba3d
  };
};

export function AgentForm({
  defaultAgentProps,
  modelsProps,
  knowledgeBasesProps,
  toolsProps,
  shieldsProps,
  onSubmit,
  isSubmitting,
  onCancel,
}: AgentFormProps) {
  const { models, isLoadingModels, modelsError } = modelsProps;
  const { knowledgeBases, isLoadingKnowledgeBases, knowledgeBasesError } = knowledgeBasesProps;
  const { tools, isLoadingTools, toolsError } = toolsProps;
  const { shields, isLoadingShields, shieldsError } = shieldsProps;

  const initialAgentData: AgentFormData = convertAgentToFormData(defaultAgentProps);

  const form = useForm({
    defaultValues: initialAgentData,
    onSubmit: ({ value }) => {
      console.log('Test');
      const convertedAgent = convertFormDataToAgent(value, tools);
      onSubmit(convertedAgent);
    },
  });

  const handleCancel = () => {
    onCancel();
    form.reset();
  };

  const handleSliderChange = (
    event: SliderOnChangeEvent,
    field: any,
    sliderValue: number,
    inputValue: number | undefined,
    { min, max, step }: { min: number; max: number; step: number },
    setLocalInputValue?: React.Dispatch<React.SetStateAction<number>>
  ) => {
    // Use inputValue if present, otherwise sliderValue
    const rawValue = inputValue !== undefined ? Number(inputValue) : sliderValue;
    // Ensures the value stays within the defined range
    const clampedValue = Math.max(min, Math.min(rawValue, max));
    const roundedValue = min + Math.round((clampedValue - min) / step) * step;
    const decimalPlaces = step.toString().split('.')[1]?.length || 0;
    const finalValue = parseFloat(roundedValue.toFixed(decimalPlaces));

    // Update the local input value (for the input box)
    setLocalInputValue?.(finalValue);

    // Only update the field if the event is not a 'change' event (to avoid double updates)
    if (event.type !== 'change') {
      field.handleChange(finalValue);
    }
  };

  const knowledgeBaseOptions = useMemo((): CustomSelectOptionProps[] => {
    if (isLoadingKnowledgeBases) {
      return [
        {
          value: 'loading_kb',
          children: 'Loading knowledge bases...',
          isDisabled: true,
          id: 'loading_kb_opt',
        },
      ];
    }
    if (knowledgeBasesError) {
      return [
        {
          value: 'error_kb',
          children: 'Error loading knowledge bases',
          isDisabled: true,
          id: 'error_kb_opt',
        },
      ];
    }
    if (!knowledgeBases || knowledgeBases.length === 0) {
      return [
        {
          value: 'no_kb_options',
          children: 'No knowledge bases available',
          isDisabled: true,
          id: 'no_kb_options_opt',
        },
      ];
    }
    return knowledgeBases.map((kb) => ({
      value: kb.kb_name, // Use vector_db_name as the primary key
      children: kb.kb_name, // The name will be displayed
      id: `kb-option-${kb.kb_name}`, // Unique ID for React key and ARIA
    }));
  }, [knowledgeBases, isLoadingKnowledgeBases, knowledgeBasesError]);

  const toolsOptions = useMemo((): CustomSelectOptionProps[] => {
    if (isLoadingTools) {
      return [
        {
          value: 'loading_tools',
          children: 'Loading tool groups...',
          isDisabled: true,
          id: 'loading_tools_opt',
        },
      ];
    }
    if (toolsError) {
      return [
        {
          value: 'error_tools',
          children: 'Error loading tool groups',
          isDisabled: true,
          id: 'error_tools_opt',
        },
      ];
    }
    if (!tools || tools.length === 0) {
      return [
        {
          value: 'no_tools_options',
          children: 'No tool groups available',
          isDisabled: true,
          id: 'no_tools_options_opt',
        },
      ];
    }
    return tools.map((tool) => ({
      value: tool.toolgroup_id, // Use toolgroup_id as the primary key
      children: tool.name, // The name will be displayed
      id: `tools-option-${tool.toolgroup_id}`, // Unique ID for React key and ARIA
    }));
  }, [tools, isLoadingTools, toolsError]);

<<<<<<< HEAD
  const [isSamplingAccordionExpanded, setSamplingAccordionExpanded] = useState(false);
=======
  const shieldsOptions = useMemo(() => {
    if (isLoadingShields) {
      return [{ value: '', label: 'Loading shields...', disabled: true }];
    }
    if (shieldsError) {
      return [{ value: '', label: 'Error loading shields', disabled: true }];
    }
    if (!shields || shields.length === 0) {
      return [{ value: '', label: 'No shields available', disabled: true }];
    }
    return [{ value: '', label: 'No shield selected', disabled: false }]
      .concat(shields.map(shield => ({
        value: shield.identifier,
        label: shield.name || shield.identifier,
        disabled: false,
      })));
  }, [shields, isLoadingShields, shieldsError]);
>>>>>>> 7309ba3d

  return (
    <Form
      onSubmit={(e) => {
        e.preventDefault();
        e.stopPropagation();
        void form.handleSubmit();
      }}
    >
      <form.Field
        name="name"
        validators={{
          onChange: ({ value }) => (!value ? 'Name is required' : undefined),
        }}
      >
        {(field) => (
          <FormGroup label="Agent Name" isRequired fieldId="agent-name">
            <TextInput
              isRequired
              type="text"
              id="agent-name"
              name={field.name}
              value={field.state.value}
              onBlur={field.handleBlur}
              onChange={(_event, value) => {
                field.handleChange(value);
              }}
              validated={
                !field.state.meta.isTouched
                  ? 'default'
                  : !field.state.meta.isValid
                    ? 'error'
                    : 'success'
              }
            />
            {!field.state.meta.isValid && (
              <FormHelperText className="pf-v6-u-text-color-status-danger">
                {field.state.meta.errors.join(', ')}
              </FormHelperText>
            )}
          </FormGroup>
        )}
      </form.Field>
      <form.Field
        name="model_name"
        validators={{
          onChange: ({ value }) => (!value ? 'Model is required' : undefined),
        }}
      >
        {(field) => (
          <FormGroup label="Select AI Model" isRequired fieldId="ai-model">
            <FormSelect
              id="ai-model"
              name={field.name}
              value={field.state.value}
              onBlur={field.handleBlur}
              onChange={(_event, value) => field.handleChange(value)}
              aria-label="Select AI Model"
              isDisabled={isLoadingModels || !!modelsError}
              validated={
                !field.state.meta.isTouched
                  ? 'default'
                  : !field.state.meta.isValid
                    ? 'error'
                    : 'success'
              }
            >
              {isLoadingModels ? (
                <FormSelectOption key="loading" value="" label="Loading models..." isDisabled />
              ) : modelsError ? (
                <FormSelectOption key="error" value="" label="Error loading models" isDisabled />
              ) : (
                <Fragment>
                  <FormSelectOption key="placeholder" value="" label="Select a model" isDisabled />
                  {models.map((model) => (
                    <FormSelectOption
                      key={model.model_name}
                      value={model.model_name}
                      label={model.model_name}
                    />
                  ))}
                </Fragment>
              )}
            </FormSelect>
            {!field.state.meta.isValid && (
              <FormHelperText className="pf-v6-u-text-color-status-danger">
                {field.state.meta.errors.join(', ')}
              </FormHelperText>
            )}
          </FormGroup>
        )}
      </form.Field>
      <form.Field
        name="prompt"
        validators={{
          onChange: ({ value }) => (!value ? 'Prompt is required' : undefined),
        }}
      >
        {(field) => (
          <FormGroup label="Agent Prompt" isRequired fieldId="prompt">
            <TextArea
              isRequired
              type="text"
              id="prompt"
              name={field.name}
              value={field.state.value}
              onBlur={field.handleBlur}
              onChange={(_event, value) => field.handleChange(value)}
              validated={
                !field.state.meta.isTouched
                  ? 'default'
                  : !field.state.meta.isValid
                    ? 'error'
                    : 'success'
              }
            />
            {!field.state.meta.isValid && (
              <FormHelperText className="pf-v6-u-text-color-status-danger">
                {field.state.meta.errors.join(', ')}
              </FormHelperText>
            )}
          </FormGroup>
        )}
      </form.Field>
      <form.Field name="tool_ids">
        {(field) => (
          <FormGroup
            label="Select Tool Groups"
            fieldId="tools-multiselect" // Unique ID for the FormGroup
          >
            <MultiSelect
              id="tools-multiselect-component" // Unique ID for the MultiSelect component itself
              value={field.state.value || []} // Ensure it's always an array
              options={toolsOptions} // Pass the prepared options
              onBlur={field.handleBlur}
              onChange={(selectedIds) => field.handleChange(selectedIds)} // Pass the new array directly
              ariaLabel="Select Tool Groups"
              isDisabled={
                isLoadingTools ||
                toolsError != null ||
                (tools && tools.length === 0 && !isLoadingTools && !toolsError)
              }
              placeholder="Type or select tool groups..."
            />
          </FormGroup>
        )}
      </form.Field>
      <form.Field name="input_shields">
        {(field) => (
          <FormGroup label="Input Shield" fieldId="input-shield">
            <FormSelect
              id="input-shield"
              name={field.name}
              value={field.state.value || ''}
              onBlur={field.handleBlur}
              onChange={(_event, value) => field.handleChange(value)}
              aria-label="Select Input Shield"
              isDisabled={isLoadingShields || !!shieldsError}
            >
              {shieldsOptions.map((option) => (
                <FormSelectOption
                  key={option.value}
                  value={option.value}
                  label={option.label}
                  isDisabled={option.disabled}
                />
              ))}
            </FormSelect>
          </FormGroup>
        )}
      </form.Field>
      <form.Field name="output_shields">
        {(field) => (
          <FormGroup label="Output Shield" fieldId="output-shield">
            <FormSelect
              id="output-shield"
              name={field.name}
              value={field.state.value || ''}
              onBlur={field.handleBlur}
              onChange={(_event, value) => field.handleChange(value)}
              aria-label="Select Output Shield"
              isDisabled={isLoadingShields || !!shieldsError}
            >
              {shieldsOptions.map((option) => (
                <FormSelectOption
                  key={option.value}
                  value={option.value}
                  label={option.label}
                  isDisabled={option.disabled}
                />
              ))}
            </FormSelect>
          </FormGroup>
        )}
      </form.Field>
      <form.Subscribe selector={(state) => state.values.tool_ids}>
        {(toolIds) => {
          const hasRAGTool = toolIds?.includes('builtin::rag');

          // Clear knowledge bases if RAG tool is removed
          if (!hasRAGTool && form.state.values.knowledge_base_ids?.length > 0) {
            form.setFieldValue('knowledge_base_ids', []);
          }

          return hasRAGTool ? (
            <form.Field name="knowledge_base_ids">
              {(field) => (
                <FormGroup
                  label="Select Knowledge Bases"
                  fieldId="knowledge-bases-multiselect" // Unique ID for the FormGroup
                >
                  <MultiSelect
                    id="knowledge-bases-multiselect-component" // Unique ID for the MultiSelect component itself
                    value={field.state.value} // Pass the array of IDs
                    options={knowledgeBaseOptions} // Pass the prepared options
                    onBlur={field.handleBlur}
                    onChange={(selectedIds) => field.handleChange(selectedIds)} // Pass the new array directly
                    ariaLabel="Select Knowledge Bases"
                    isDisabled={
                      isLoadingKnowledgeBases ||
                      knowledgeBasesError != null ||
                      (knowledgeBases &&
                        knowledgeBases.length === 0 &&
                        !isLoadingKnowledgeBases &&
                        !knowledgeBasesError)
                    }
                    placeholder="Type or select knowledge bases..."
                  />
                </FormGroup>
              )}
            </form.Field>
          ) : null;
        }}
      </form.Subscribe>
      {/* Sampling & Generation Parameters Accordion */}
      <Accordion asDefinitionList={false}>
        <AccordionItem isExpanded={isSamplingAccordionExpanded}>
          <Tooltip content="Advanced: Control how the model generates text.">
            <AccordionToggle
              id="sampling-params-toggle"
              onClick={() => setSamplingAccordionExpanded(!isSamplingAccordionExpanded)}
            >
              Sampling & Generation Parameters
            </AccordionToggle>
          </Tooltip>
          <AccordionContent id="sampling-params-content" hidden={!isSamplingAccordionExpanded}>
            {/* Sampling Strategy Dropdown */}
            <form.Field name="sampling_strategy">
              {(field) => (
                <FormGroup
                  label="Sampling Strategy"
                  fieldId="sampling-strategy"
                  className="wide-input-slider"
                  style={{ marginBottom: 24, marginLeft: 15 }}
                >
                  <FormHelperText>
                    The method for selecting the next token in a sequence.
                  </FormHelperText>
                  <div style={{ maxWidth: 200 }}>
                    <FormSelect
                      id="sampling-strategy"
                      name={field.name}
                      value={field.state.value}
                      onBlur={field.handleBlur}
                      onChange={(_event, value) => field.handleChange(value as samplingStrategy)}
                    >
                      <FormSelectOption value="greedy" label="Greedy" />
                      <FormSelectOption value="top-p" label="Top-P" />
                      <FormSelectOption value="top-k" label="Top-K" />
                    </FormSelect>
                  </div>
                </FormGroup>
              )}
            </form.Field>
            {/* Render all parameter fields using config */}
            <form.Subscribe selector={(state) => state.values.sampling_strategy}>
              {(strategy) => (
                <>
                  {parameterFields.map((fieldConfig) => {
                    const shouldShow = !fieldConfig.showWhen || fieldConfig.showWhen(strategy);
                    return shouldShow ? (
                      <FormFieldSlider
                        key={fieldConfig.name}
                        form={form}
                        name={fieldConfig.name}
                        label={fieldConfig.label}
                        helperText={fieldConfig.helperText}
                        min={fieldConfig.min}
                        max={fieldConfig.max}
                        step={fieldConfig.step}
                        handleSliderChange={handleSliderChange}
                      />
                    ) : null;
                  })}
                </>
              )}
            </form.Subscribe>
          </AccordionContent>
        </AccordionItem>
      </Accordion>
      <ActionGroup>
        <form.Subscribe
          selector={(state) => [state.canSubmit, state.isSubmitting, state.isPristine]}
        >
          {([canSubmit, isSubmitting]) => (
            <Button
              icon={<PaperPlaneIcon />}
              variant="primary"
              type="submit"
              isLoading={isSubmitting}
              isDisabled={isSubmitting || !canSubmit}
            >
              Submit
            </Button>
          )}
        </form.Subscribe>
        <Button variant="link" onClick={handleCancel} isDisabled={isSubmitting}>
          Cancel
        </Button>
      </ActionGroup>
    </Form>
  );
}<|MERGE_RESOLUTION|>--- conflicted
+++ resolved
@@ -68,7 +68,6 @@
   prompt: string;
   knowledge_base_ids: string[];
   tool_ids: string[]; // Internal form uses tool IDs for easier UI handling
-<<<<<<< HEAD
   sampling_strategy: samplingStrategy;
   temperature: number;
   top_p: number;
@@ -76,10 +75,8 @@
   max_tokens: number;
   repetition_penalty: number;
   samplingAccordionExpanded: boolean; // Added for accordion state
-=======
   input_shields: string; // Single selection for form UI
   output_shields: string; // Single selection for form UI
->>>>>>> 7309ba3d
 }
 
 // Helper functions to convert between formats
@@ -91,7 +88,6 @@
       prompt: '',
       knowledge_base_ids: [],
       tool_ids: [],
-<<<<<<< HEAD
       sampling_strategy: 'greedy',
       temperature: 0.1,
       top_p: 0.95,
@@ -99,10 +95,8 @@
       max_tokens: 512,
       repetition_penalty: 0.0,
       samplingAccordionExpanded: false, // Initialize accordion state
-=======
       input_shields: '',
       output_shields: '',
->>>>>>> 7309ba3d
     };
   }
 
@@ -115,7 +109,6 @@
     prompt: agent.prompt,
     knowledge_base_ids: agent.knowledge_base_ids,
     tool_ids,
-<<<<<<< HEAD
     sampling_strategy: agent.sampling_strategy ?? 'greedy',
     temperature: agent.temperature ?? 0.0,
     top_p: agent.top_p ?? 0.95,
@@ -123,10 +116,8 @@
     max_tokens: agent.max_tokens ?? 512,
     repetition_penalty: agent.repetition_penalty ?? 0.0,
     samplingAccordionExpanded: false, // Initialize accordion state
-=======
     input_shields: agent.input_shields?.[0] || '', // Take first shield or empty string
     output_shields: agent.output_shields?.[0] || '', // Take first shield or empty string
->>>>>>> 7309ba3d
   };
 };
 
@@ -152,17 +143,14 @@
     prompt: formData.prompt,
     knowledge_base_ids,
     tools: toolAssociations,
-<<<<<<< HEAD
     sampling_strategy: formData.sampling_strategy,
     temperature: formData.temperature,
     top_p: formData.top_p,
     top_k: formData.top_k,
     max_tokens: formData.max_tokens,
     repetition_penalty: formData.repetition_penalty,
-=======
     input_shields: formData.input_shields ? [formData.input_shields] : [], // Convert to array
     output_shields: formData.output_shields ? [formData.output_shields] : [], // Convert to array
->>>>>>> 7309ba3d
   };
 };
 
@@ -298,9 +286,7 @@
     }));
   }, [tools, isLoadingTools, toolsError]);
 
-<<<<<<< HEAD
   const [isSamplingAccordionExpanded, setSamplingAccordionExpanded] = useState(false);
-=======
   const shieldsOptions = useMemo(() => {
     if (isLoadingShields) {
       return [{ value: '', label: 'Loading shields...', disabled: true }];
@@ -318,7 +304,6 @@
         disabled: false,
       })));
   }, [shields, isLoadingShields, shieldsError]);
->>>>>>> 7309ba3d
 
   return (
     <Form
