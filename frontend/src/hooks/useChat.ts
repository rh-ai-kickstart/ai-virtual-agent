--- conflicted
+++ resolved
@@ -4,18 +4,28 @@
 import { fetchChatSession } from '@/services/chat-sessions';
 import { ChatMessage, UseLlamaChatOptions } from '@/types/chat';
 
-<<<<<<< HEAD
 // Re-export types for backward compatibility
 export type { ChatMessage, UseLlamaChatOptions } from '@/types/chat';
-=======
+
+// Interface for ReAct response structure
+interface ReActResponse {
+  thought?: string;
+  answer?: string;
+}
+
+// Type guard to check if an object has ReAct properties
+function isReActResponse(obj: unknown): obj is ReActResponse {
+  return typeof obj === 'object' && obj !== null && 'thought' in obj;
+}
+
 // Function for processing streaming ReAct responses (when user types question)
 export const processStreamingReActResponse = (content: string): string => {
   if (content.trim().startsWith('{')) {
     try {
-      const jsonData = JSON.parse(content.trim());
-      if (jsonData.thought) {
+      const jsonData: unknown = JSON.parse(content.trim());
+      if (isReActResponse(jsonData) && jsonData.thought) {
         const thought = String(jsonData.thought);
-        const answer = jsonData.answer ? String(jsonData.answer) : "";
+        const answer = jsonData.answer ? String(jsonData.answer) : '';
         if (answer) {
           return `🤔 **Thinking:** ${thought}\n\n${answer}`;
         } else {
@@ -33,10 +43,10 @@
 const processStoredReActResponse = (content: string): string => {
   if (content.trim().startsWith('{')) {
     try {
-      const jsonData = JSON.parse(content.trim());
-      if (jsonData.thought) {
+      const jsonData: unknown = JSON.parse(content.trim());
+      if (isReActResponse(jsonData) && jsonData.thought) {
         const thought = String(jsonData.thought);
-        const answer = jsonData.answer ? String(jsonData.answer) : "";
+        const answer = jsonData.answer ? String(jsonData.answer) : '';
         if (answer) {
           return `🤔 **Thinking:** ${thought}\n\n${answer}`;
         } else {
@@ -50,23 +60,14 @@
   return content;
 };
 
-export interface ChatMessage {
-  id: string;
-  role: 'user' | 'assistant' | 'system';
-  content: string;
-  timestamp: Date;
-}
-
-export interface UseLlamaChatOptions {
-  onError?: (error: Error) => void;
-  onFinish?: (message: ChatMessage) => void;
-}
->>>>>>> f24eae47
-
 /**
  * Simple chat hook that directly handles LlamaStack without the AI SDK overhead
  */
-export function useChat(agentId: string, agentType: 'Regular' | 'ReAct' = 'Regular', options?: UseLlamaChatOptions) {
+export function useChat(
+  agentId: string,
+  agentType: 'Regular' | 'ReAct' = 'Regular',
+  options?: UseLlamaChatOptions
+) {
   const [messages, setMessages] = useState<ChatMessage[]>([]);
   const [input, setInput] = useState('');
   const [isLoading, setIsLoading] = useState(false);
@@ -100,12 +101,12 @@
         const convertedMessages: ChatMessage[] = sessionDetail.messages.map(
           (msg: SessionMessage, index: number) => {
             let processedContent = msg.content;
-            
+
             // Process assistant messages that might contain raw JSON
             if (msg.role === 'assistant') {
               processedContent = processStoredReActResponse(msg.content);
             }
-            
+
             return {
               id: `${msg.role}-${sessionId}-${index}`,
               role: msg.role,
@@ -183,8 +184,6 @@
         };
 
         setMessages((prev) => [...prev, assistantMessage]);
-
-
 
         // Process stream
         const reader = response.body.getReader();
